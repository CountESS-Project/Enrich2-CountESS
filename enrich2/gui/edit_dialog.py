--- conflicted
+++ resolved
@@ -144,11 +144,7 @@
                 self.frame_dict['variants'] = list()
                 self.frame_dict['variants'].append(SectionLabel("Variant Options"))
                 self.frame_dict['variants'].append(StringEntry("Wild Type Sequence", self.element_cfg['variants']['wild type'], 'sequence'))
-<<<<<<< HEAD
-                self.frame_dict['variants'].append(IntegerEntry("Wild Type Offset", self.element_cfg['variants']['wild type'], 'reference offset', optional=True, minvalue=-maxsize - 1))
-=======
                 self.frame_dict['variants'].append(IntegerEntry("Wild Type Offset", self.element_cfg['variants']['wild type'], 'reference offset', optional=True, minvalue=-maxsize))
->>>>>>> a5b9f05c
                 self.frame_dict['variants'].append(Checkbox("Protein Coding", self.element_cfg['variants']['wild type'], 'coding'))
                 self.frame_dict['variants'].append(Checkbox("Use Aligner", self.element_cfg['variants'], 'use aligner'))
                 self.frame_dict['variants'].append(IntegerEntry("Minimum Count", self.element_cfg['variants'], 'min count', optional=True))
