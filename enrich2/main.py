#!/usr/bin/env python
#
#  Copyright 2016 Alan F Rubin
#
#  This file is part of Enrich2.
#
#  Enrich2 is free software: you can redistribute it and/or modify
#  it under the terms of the GNU General Public License as published by
#  the Free Software Foundation, either version 3 of the License, or
#  (at your option) any later version.
#
#  Enrich2 is distributed in the hope that it will be useful,
#  but WITHOUT ANY WARRANTY; without even the implied warranty of
#  MERCHANTABILITY or FITNESS FOR A PARTICULAR PURPOSE.  See the
#  GNU General Public License for more details.
#
#  You should have received a copy of the GNU General Public License
#  along with Enrich2.  If not, see <http://www.gnu.org/licenses/>.


from __future__ import print_function
<<<<<<< HEAD
from __future__ import absolute_import
import argparse
=======
from argparse import ArgumentParser, RawDescriptionHelpFormatter
>>>>>>> 1850d94b
import logging
import json
import sys
import os.path
import enrich2.config_check as config_check
from enrich2.experiment import Experiment
from enrich2.selection import Selection
from enrich2.barcode import BarcodeSeqLib
from enrich2.barcodeid import BcidSeqLib
from enrich2.barcodevariant import BcvSeqLib
from enrich2.basic import BasicSeqLib
from enrich2.overlap import OverlapSeqLib
from enrich2.storemanager import SCORING_METHODS, LOGR_METHODS
from enrich2.gui.configurator import Configurator


__author__ = "Alan F Rubin"
__copyright__ = "Copyright 2016, Alan F Rubin"
__license__ = "GPLv3"
__version__ = "1.0.0"
__maintainer__ = "Alan F Rubin"
__email__ = "alan.rubin@wehi.edu.au"


#: Name of the driver script. Used for logging output.
DRIVER_NAME = os.path.basename(sys.argv[0])


#: Format string for log entries (console or file).
LOG_FORMAT = "%(asctime)-15s [%(oname)s] %(message)s"


def start_logging(log_file, log_level):
    """
    Begin logging. This function should be called by the driver at the start of program execution. 
    Message format is defined by :py:const:`LOG_FORMAT`.

    Args:
        log_file (str): Name of the log output file, or ``None`` to output to console.

        log_level: Requested logging level. 
            See :py:class:`~logging.Logger` for a detailed description of the options. Most program 
            status messages are output at the ``INFO`` level.

    """
    if log_file is not None:
        logging.basicConfig(filename=log_file, level=log_level, format=LOG_FORMAT)
    else:
        logging.basicConfig(level=log_level, format=LOG_FORMAT)


def main_gui():
    """
    Entry point for GUI.

    """
    start_logging(None, logging.DEBUG)
    app = Configurator()
    app.mainloop()


def main_cmd():
    """
    Entry point for command line.

    """
    # build description string based on available methods
<<<<<<< HEAD
    desc_string = "Command-line driver for Enrich2. PYTHON 3 VERSION" + \
=======
    desc_string = "Command-line driver for Enrich2 v{}".format(__version__) + \
>>>>>>> 1850d94b
        "\n\nscoring methods:\n" + \
        "\n".join(["  {:22}{}".format(k, v) for k, v in
                   SCORING_METHODS.items()]) + \
        "\n\nlog ratio methods:\n" + \
        "\n".join(["  {:22}{}".format(k, v) for k, v in
                   LOGR_METHODS.items()])

    # create parser and add description
    parser = ArgumentParser(prog="Enrich2", description=desc_string,
                            formatter_class=RawDescriptionHelpFormatter)

    # add command line arguments
    parser.add_argument("config", help="JSON configuration file")
<<<<<<< HEAD
    parser.add_argument("scoring_method", help="scoring method", choices=list(available_scoring_methods.keys()))
    parser.add_argument("logr_method", help="log ratio method", choices=list(available_logr_methods.keys()))
=======
    parser.add_argument("scoring_method", help="scoring method",
                        choices=SCORING_METHODS.keys())
    parser.add_argument("logr_method", help="log ratio method",
                        choices=LOGR_METHODS.keys())

    # add support for semantic version checking
    parser.add_argument("--version", action="version",
                        version="%(prog)s {}".format(__version__))
>>>>>>> 1850d94b

    # add analysis options
    parser.add_argument("--log", metavar="FILE", dest="log_file",
                        help="path to log file")
    parser.add_argument("--no-plots", dest="plots_requested",
                        action="store_false", default=True,
                        help="don't make plots")
    parser.add_argument("--no-tsv", dest="tsv_requested",
                        action="store_false", default=True,
                        help="don't generate tsv files")
    parser.add_argument("--recalculate", dest="force_recalculate",
                        action="store_true", default=False,
                        help="force recalculation")
    parser.add_argument("--component-outliers", dest="component_outliers",
                        action="store_true", default=False,
                        help="calculate component outlier stats")
    parser.add_argument("--output-dir", metavar="DIR",
                        dest="output_dir_override",
                        help="override the config file's output directory")

    args = parser.parse_args()

    # start the logs
    start_logging(args.log_file, logging.DEBUG)

    # read the JSON file
    try:
        cfg = json.load(open(args.config, "U"))
    except IOError:
        raise IOError("Failed to open '{}' [{}]".format(
            args.config, DRIVER_NAME))
    except ValueError:
        raise ValueError("Improperly formatted .json file [{}]".format(
            DRIVER_NAME))

    # identify config file type and create the object
    if config_check.is_experiment(cfg):
        logging.info("Detected an Experiment config file",
                     extra={'oname': DRIVER_NAME})
        obj = Experiment()
    elif config_check.is_selection(cfg):
        logging.info("Detected a Selection config file",
                     extra={'oname': DRIVER_NAME})
        obj = Selection()
    elif config_check.is_seqlib(cfg):
        seqlib_type = config_check.seqlib_type(cfg)
        logging.info("Detected a %s config file", seqlib_type,
                     extra={'oname': DRIVER_NAME})
        if seqlib_type == "BarcodeSeqLib":
            obj = BarcodeSeqLib()
        elif seqlib_type == "BcidSeqLib":
            obj = BcidSeqLib()
        elif seqlib_type == "BcvSeqLib":
            obj = BcvSeqLib()
        elif seqlib_type == "BasicSeqLib":
            obj = BasicSeqLib()
        elif seqlib_type == "OverlapSeqLib":
            obj = OverlapSeqLib()
        else:
            raise ValueError("Unrecognized SeqLib type '{}' [{}]".format(
                seqlib_type, DRIVER_NAME))
    else:
        raise ValueError("Unrecognized .json config [{}]".format(DRIVER_NAME))

    # set analysis options
    obj.force_recalculate = args.force_recalculate
    obj.component_outliers = args.component_outliers
    obj.scoring_method = args.scoring_method
    obj.logr_method = args.logr_method
    obj.plots_requested = args.plots_requested
    obj.tsv_requested = args.tsv_requested

    if args.output_dir_override is not None:
        obj.output_dir_override = True
        obj.output_dir = args.output_dir_override
    else:
        obj.output_dir_override = False

    # configure the object
    obj.configure(cfg)

    # make sure objects are valid
    try:
        obj.validate()
<<<<<<< HEAD
    except ValueError as e:
        logging.error("Invalid settings: {}".format(e), extra={'oname' : driver_name})
=======
    except ValueError:
        logging.exception("Invalid configuration",
                          extra={'oname': DRIVER_NAME})
>>>>>>> 1850d94b
    else:
        # open HDF5 files for the object and all child objects
        obj.store_open(children=True)

        # perform the analysis
        obj.calculate()

        # generate desired output
        obj.make_plots()
        try:
            obj.make_plots()
<<<<<<< HEAD
        except Exception as e:
            logging.warning("Calculations completed, but plotting failed: {}".format(e), extra={'oname' : driver_name})
        try:
            obj.write_tsv()
        except Exception as e:
            logging.warning("Calculations completed, but tsv output failed: {}".format(e), extra={'oname' : driver_name})
=======
        except Exception:
            logging.exception("Calculations completed, but plotting failed.",
                              extra={'oname': DRIVER_NAME})
        try:
            obj.write_tsv()
        except Exception:
            logging.exception("Calculations completed, but TSV ouput failed.",
                              extra={'oname': DRIVER_NAME})
>>>>>>> 1850d94b

        # clean up
        obj.store_close(children=True)


if __name__ == "__main__":
    gui_mode = False

    try:
        if sys.argv[1] == "gui":
            gui_mode = True
    except IndexError:
        pass

    if gui_mode:
        main_gui()
    else:
        main_cmd()<|MERGE_RESOLUTION|>--- conflicted
+++ resolved
@@ -19,12 +19,8 @@
 
 
 from __future__ import print_function
-<<<<<<< HEAD
 from __future__ import absolute_import
-import argparse
-=======
 from argparse import ArgumentParser, RawDescriptionHelpFormatter
->>>>>>> 1850d94b
 import logging
 import json
 import sys
@@ -44,7 +40,7 @@
 __author__ = "Alan F Rubin"
 __copyright__ = "Copyright 2016, Alan F Rubin"
 __license__ = "GPLv3"
-__version__ = "1.0.0"
+__version__ = "2.0.0"
 __maintainer__ = "Alan F Rubin"
 __email__ = "alan.rubin@wehi.edu.au"
 
@@ -92,11 +88,7 @@
 
     """
     # build description string based on available methods
-<<<<<<< HEAD
-    desc_string = "Command-line driver for Enrich2. PYTHON 3 VERSION" + \
-=======
     desc_string = "Command-line driver for Enrich2 v{}".format(__version__) + \
->>>>>>> 1850d94b
         "\n\nscoring methods:\n" + \
         "\n".join(["  {:22}{}".format(k, v) for k, v in
                    SCORING_METHODS.items()]) + \
@@ -110,19 +102,14 @@
 
     # add command line arguments
     parser.add_argument("config", help="JSON configuration file")
-<<<<<<< HEAD
-    parser.add_argument("scoring_method", help="scoring method", choices=list(available_scoring_methods.keys()))
-    parser.add_argument("logr_method", help="log ratio method", choices=list(available_logr_methods.keys()))
-=======
     parser.add_argument("scoring_method", help="scoring method",
-                        choices=SCORING_METHODS.keys())
+                        choices=list(SCORING_METHODS.keys()))
     parser.add_argument("logr_method", help="log ratio method",
-                        choices=LOGR_METHODS.keys())
+                        choices=list(LOGR_METHODS.keys()))
 
     # add support for semantic version checking
     parser.add_argument("--version", action="version",
                         version="%(prog)s {}".format(__version__))
->>>>>>> 1850d94b
 
     # add analysis options
     parser.add_argument("--log", metavar="FILE", dest="log_file",
@@ -207,14 +194,9 @@
     # make sure objects are valid
     try:
         obj.validate()
-<<<<<<< HEAD
-    except ValueError as e:
-        logging.error("Invalid settings: {}".format(e), extra={'oname' : driver_name})
-=======
     except ValueError:
         logging.exception("Invalid configuration",
                           extra={'oname': DRIVER_NAME})
->>>>>>> 1850d94b
     else:
         # open HDF5 files for the object and all child objects
         obj.store_open(children=True)
@@ -226,14 +208,6 @@
         obj.make_plots()
         try:
             obj.make_plots()
-<<<<<<< HEAD
-        except Exception as e:
-            logging.warning("Calculations completed, but plotting failed: {}".format(e), extra={'oname' : driver_name})
-        try:
-            obj.write_tsv()
-        except Exception as e:
-            logging.warning("Calculations completed, but tsv output failed: {}".format(e), extra={'oname' : driver_name})
-=======
         except Exception:
             logging.exception("Calculations completed, but plotting failed.",
                               extra={'oname': DRIVER_NAME})
@@ -242,7 +216,6 @@
         except Exception:
             logging.exception("Calculations completed, but TSV ouput failed.",
                               extra={'oname': DRIVER_NAME})
->>>>>>> 1850d94b
 
         # clean up
         obj.store_close(children=True)
